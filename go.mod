--- conflicted
+++ resolved
@@ -1,16 +1,11 @@
 module github.com/trinhminhtriet/ftree
 
-go 1.23.4
+go 1.24.1
 
 require (
 	github.com/charmbracelet/bubbletea v1.3.4
-<<<<<<< HEAD
 	github.com/charmbracelet/lipgloss v1.1.0
 	github.com/fsnotify/fsnotify v1.9.0
-=======
-	github.com/charmbracelet/lipgloss v1.0.0
-	github.com/fsnotify/fsnotify v1.8.0
->>>>>>> fa83293c
 )
 
 require (
@@ -28,14 +23,8 @@
 	github.com/muesli/cancelreader v0.2.2 // indirect
 	github.com/muesli/termenv v0.16.0 // indirect
 	github.com/rivo/uniseg v0.4.7 // indirect
-<<<<<<< HEAD
 	github.com/xo/terminfo v0.0.0-20220910002029-abceb7e1c41e // indirect
 	golang.org/x/sync v0.13.0 // indirect
 	golang.org/x/sys v0.32.0 // indirect
 	golang.org/x/text v0.24.0 // indirect
-=======
-	golang.org/x/sync v0.11.0 // indirect
-	golang.org/x/sys v0.30.0 // indirect
-	golang.org/x/text v0.3.8 // indirect
->>>>>>> fa83293c
 )